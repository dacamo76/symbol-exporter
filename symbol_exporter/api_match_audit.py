import glob
import json
import os
import shutil

import requests
from tqdm import tqdm

from symbol_exporter.api_match import find_supplying_version_set
from symbol_exporter.ast_db_populator import sort_arch_ordering

from random import shuffle

from symbol_exporter.ast_symbol_extractor import version


<<<<<<< HEAD
audit_version = '1.1'
=======
audit_version = "1"
>>>>>>> b8015dce

complete_version = f"{version}_{audit_version}"


<<<<<<< HEAD
def main(n_to_pull=10):
    path = 'audit'
=======
def main(n_to_pull=1000):
    path = "audit"
>>>>>>> b8015dce

    if os.path.exists(os.path.join(path, "_inspection_version.txt")):
        with open(os.path.join(path, "_inspection_version.txt")) as f:
            db_version = f.read()
    else:
        db_version = ""
    if db_version != complete_version and os.path.exists(path):
        shutil.rmtree(path)

    if not os.path.exists(path):
        os.makedirs(path)
    with open(os.path.join(path, "_inspection_version.txt"), "w") as f:
        f.write(complete_version)

    existing_artifacts = glob.glob(f"{path}/**/*.json", recursive=True)
    existing_names = {k.partition("/")[2] for k in existing_artifacts}
    existing_pkg_names = {k.partition("/")[0] for k in existing_names}

    def not_already_audited(k):
        return k.partition("/")[2] not in existing_names

    artifacts = [
        k
        for k in requests.get(
            "https://raw.githubusercontent.com/symbol-management/ast-symbol-table/master/.file_listing.json"
        ).json()
        if k.startswith("symbols") and not_already_audited(k)
    ]
    # Don't have the artifacts in alphabetical order
    shuffle(artifacts)

    def diff_sort(val):
        _, package, channel, arch, name = val.split("/")
        return (
            package in existing_pkg_names,
            sort_arch_ordering.index(arch),
        )

    for i, artifact in tqdm(
        enumerate(sorted(artifacts, key=diff_sort)), total=n_to_pull
    ):
        if i >= n_to_pull:
            break
        print(artifact)
        symbols = requests.get(
            f"https://raw.githubusercontent.com/symbol-management/ast-symbol-table/master/{artifact}"
        ).json()
        if not symbols:
            continue
        volume = set()
        for v in symbols.values():
            volume.update(v.get("data", {}).get("symbols_in_volume", set()))
        deps, bad = find_supplying_version_set(volume)
        dep_sets = [list(sorted(k)) for k in deps]

        outname = artifact.replace("symbols/", "audit/")
        os.makedirs(os.path.dirname(outname), exist_ok=True)
        with open(outname, "w") as f:
            json.dump(
                {"deps": dep_sets, "bad": list(sorted(bad))},
                f,
                indent=1,
                sort_keys=True,
            )


if __name__ == "__main__":
    main()<|MERGE_RESOLUTION|>--- conflicted
+++ resolved
@@ -14,22 +14,13 @@
 from symbol_exporter.ast_symbol_extractor import version
 
 
-<<<<<<< HEAD
-audit_version = '1.1'
-=======
-audit_version = "1"
->>>>>>> b8015dce
+audit_version = "1.1"
 
 complete_version = f"{version}_{audit_version}"
 
 
-<<<<<<< HEAD
-def main(n_to_pull=10):
-    path = 'audit'
-=======
 def main(n_to_pull=1000):
     path = "audit"
->>>>>>> b8015dce
 
     if os.path.exists(os.path.join(path, "_inspection_version.txt")):
         with open(os.path.join(path, "_inspection_version.txt")) as f:
